#!/bedrock/libexec/busybox sh
#
# Package Manager Manager
#
#      This program is free software; you can redistribute it and/or
#      modify it under the terms of the GNU General Public License
#      version 2 as published by the Free Software Foundation.
#
# Copyright (c) 2012-2020 Daniel Thau <danthau@bedrocklinux.org>
#
# Performs cross-package-manager and multi-package-manager operations.

. /bedrock/share/common-code

#
# pmm largely revolves around handling strings, arrays, and maps, which awk can
# do much better than shell.  However, supporting Bedrock library code, such as
# configuration parsing and strata show/hidden state, is written in shell.
#
# Utilize the current shell environment to prepare values for awk's consumption
# then hand control off to awk.
#
initialize_awk_variables=""

#
# pmm's ability to mimic other package managers is dependent on knowing argv[0]
# values.  For example, to mimic `apt/apt-file` it must know if it was called
# as `pmm` or `pmm-file`.  However, hashbang programs do not have access to
# argv[0].  To work around this, brl-apply creates small pmm wrappers which
# pass their own file name as the first parameter to this script:
#
#      #!/bedrock/libexec/busybox sh
#      exec /bedrock/libexec/pmm pmm-file "${@}"
#
if [ -z "${1:-}" ]; then
	abort "No user interface specified.  See the [pmm] section of /bedrock/etc/bedrock.conf"
fi
initialize_awk_variables="${initialize_awk_variables}
ui=\"$(echo "x${1:-}" | sed -e "s/['\"\\]/\\\&/" -e "s/^x//" )\""
shift

#
# Convert argument list to awk array
#
for arg in "${@}"; do
	initialize_awk_variables="${initialize_awk_variables}
args[++arg_count]=\"$(echo "x${arg:-}" | sed -e "s/['\"\\]/\\\&/" -e "s/^x//" )\""
done

#
# Convert colors to awk
#
initialize_awk_variables="${initialize_awk_variables}
color[\"alert\"] = \"${color_alert}\"
color[\"cmd\"]   = \"${color_cmd}\"
color[\"file\"]  = \"${color_file}\"
color[\"glue\"]  = \"${color_glue}\"
color[\"misc\"]  = \"${color_misc}\"
color[\"norm\"]  = \"${color_norm}\"
color[\"strat\"] = \"${color_strat}\"
color[\"sub\"]   = \"${color_sub}\"
color[\"warn\"]  = \"${color_warn}\""

#
# Check if warnings are desired when skipping package managers.
#
if [ "$(cfg_value "pmm" "warn-about-skipping-package-managers")" = "true" ]; then
	initialize_awk_variables="${initialize_awk_variables}
cfg_warn_about_skipping_package_managers=1"
fi

#
# Gather information needed to determine if package manager list cache is valid.
#
# This shell calls awk which calls shell to eventually cache everything.
# Instead of trying to massage the data through all the abstraction layers,
# just export the variables that may need to be cached.
#
cfg_cache_package_manager_list="$(cfg_value "pmm" "cache-package-manager-list")"
export strata="$(
for stratum in $(list_strata); do
	if is_enabled "${stratum}" && has_attr "/bedrock/strata/${stratum}" "show_pmm"; then
		echo "strata[\"${stratum}\"]"
	fi
done | sort
)"
initialize_awk_variables="${initialize_awk_variables}
${strata}"
export bedrock_conf_sha1sum="$(cat "/bedrock/etc/bedrock.conf" | sha1sum)"

#
# If the package manager list cache is requested and passes cache invalidation
# check, use it.  Otherwise, collect additional information needed to generate
# the package manager list.
#
if [ "${cfg_cache_package_manager_list}" = "true" ] &&
		[ "$(cat /bedrock/var/cache/pmm/strata 2>/dev/null)" = "${strata}" ] &&
		[ "$(cat /bedrock/var/cache/pmm/bedrock_conf_sha1sum 2>/dev/null)" = "${bedrock_conf_sha1sum}" ] &&
		[ -r "/bedrock/var/cache/pmm/package_manager_list" ]; then
	# Cache is valid and requested, use it
	initialize_awk_variables="${initialize_awk_variables}
$(cat /bedrock/var/cache/pmm/package_manager_list)"
else
	# A pre-existing package manager list cache is not being used.  Gather
	# information to determine the package manager list.
	for arg in $(cfg_values "pmm" "priority"); do
		if echo "${arg}" | grep -q "^:"; then
			initialize_awk_variables="${initialize_awk_variables}
cfg_pmm_priority[++pmm_priority_count]=\"$(echo "x${arg:-}" | sed -e "s/['\"\\]/\\\&/" -e "s/^x//" )\""
		else
			stratum="$(echo "${arg}" | sed 's/:.*$//')"
			if is_enabled "${stratum}" && has_attr "/bedrock/strata/${stratum}" "show_pmm"; then
				initialize_awk_variables="${initialize_awk_variables}
cfg_pmm_priority[++pmm_priority_count]=\"$(echo "x${arg:-}" | sed -e "s/['\"\\]/\\\&/" -e "s/^x//" )\""
			fi
		fi
	done
	for arg in $(cfg_values "cross" "priority"); do
		if is_enabled "${arg}" && has_attr "/bedrock/strata/${arg}" "show_pmm"; then
			initialize_awk_variables="${initialize_awk_variables}
cfg_cross_priority[++cross_priority_count]=\"$(echo "x${arg:-}" | sed -e "s/['\"\\]/\\\&/" -e "s/^x//" )\""
		fi
	done
	if [ "$(cfg_value "pmm" "ignore-non-system-package-managers")" = "true" ]; then
		initialize_awk_variables="${initialize_awk_variables}
cfg_ignore_non_system_package_managers=1"
	fi
	if [ "${cfg_cache_package_manager_list}" = "true" ]; then
		initialize_awk_variables="${initialize_awk_variables}
cfg_cache_package_manager_list=1"
		if [ "$(id -u)" -eq 0 ]; then
			initialize_awk_variables="${initialize_awk_variables}
am_root=1"
		fi
	fi
fi

#
# Check if package list cache is requested.
#
# It is always assumed to be valid, and is only updated on database update
# request.
#
if [ "$(cfg_value "pmm" "cache-package-database")" = "true" ]; then
	initialize_awk_variables="${initialize_awk_variables}
cfg_cache_package_database=1"
fi

#
# pmm is designed to be extended via configuration files in
# `/bedrock/share/pmm`.
#
# /bedrock/share/pmm/package_managers/ contains files corresponding to package
# managers.  Each file could include:
#
# - If the package manager is a system package manager, a
# system_package_managers[] entry which indicates the given package manager is
# a system package manager and should be utilized even if
# `[pmm]/ignore-non-system-package-managers` is true.  For example:
#
#     system_package_managers["pacman"]
#
# - A package_manager_canary_executables[] entry, mapping a package manager
# name to an executable whose presence indicates the given stratum has the
# package manager installed.  For most package managers this will simply be the
# package manager's name, but this is not always the case.  For example:
#
#     package_manager_canary_executables["xbps"] = "xbps-install"
#
# - user_interfaces[], a map from either a [package-manager, operation] or a
# [package-manager, flag] to a string representing a user interface call
# requesting the corresponding operation or flag.  Variable components, such as
# a lists of packages to operate on, are indicated by terms in angle braces.
# Terms which take alternatives forms are indicated with forward slashes.  If
# the package manager does not support the operation, set it to an empty string
# to indicate so explicitly.  An example operation:
#
#     user_interfaces["apt", "install-packages"] = "pmm install <pkgs>"
#
# and a flag example:
#
#     user_interfaces["apt", "quiet"] = "-q/--quiet"
#
# - implementations[], a map from [package-manager, operation] to a string
# representing shell to implement the operation.  If the package manager does
# not support the given operation, set the value to an empty string to indicate
# so explicitly.  pmm will set ${stratum}, ${flags}, and ${items} as
# appropriate before calling the given command, and thus the command may
# reference them.  For example:
#
#     implementations["apt", "install-packages"] = "strat -r ${stratum} apt ${flags} install ${items}"
#
# Both user_interfaces[] and implementations[] may use "*" as the
# package-manager in the map key to indicate the item is applicable to all
# package managers.  This is used for pmm-specific operations which do not
# correspond to a given package manager.  For example, to add a `pmm
# diff-world` command irrelevant of user interface being mimicked:
#
#     user_interfaces["*", "diff-world"] = "pmm diff-world"
#
# /bedrock/share/help contains help[], a map from operations and flags to their
# --help output.  This is also used as internal documentation for new pmm
# developers, and so every operation and flag must have a help entry irrelevant
# of whether or not there is a user interface which would surface it.
#
# /bedrock/share/pmm/flags contains flags[], a map from the flag name to either
# "binary" to indicate it does not take a value or "value" to indicate it does.
#
# /bedrock/share/pmm/operations contains awk to populate operations[], a map
# from the operation name to pmm implementation details.
#
initialize_awk_variables="${initialize_awk_variables}
$(cat /bedrock/share/pmm/package_managers/* /bedrock/share/pmm/help /bedrock/share/pmm/flags /bedrock/share/pmm/operations)"

#
# Execute main awk body of pmm
#
# Internal terminology:
#
# - "pair" is used to describe a (<stratum>, <package-manager>) tuple.
#
# Style notes:
#
# Awk makes some choices which aid one-liner simplicity but make large programs
# awkward:
# - Single return values
# - No returning maps
# - All non-map function parameters are pass-by-value.
# - All map function parameters are pass-by-reference
# - Everything not declared in a parameter list is global.
# - Function calls do not have to populate every function parameter.
#
# Given these choices, the following style rules were made to help with program
# readability:
# - An unused `_return` parameter is placed before any parameters used as
# effective return maps.
# - An unused `_local` parameter is placed before any parameters used as local
# variables.
# - Local values are not provided in function calls.  They are only used in
# function prototypes.
#
# To reduce verbosity, variables initialized in `initialize_awk_variables` are treated
# as global and read-only.  These include:
#
# - ui
# - args[]
# - colors[]
# - cfg_pmm_priority
# - pmm_priority_count
# - cfg_cross_priority
# - cfg_include_non_system_package_managers
# - cfg_cache_package_manager_list
# - cfg_cache_package_database
# - user_interfaces[]
# - implementations[]
# - help[]
# - operations[]
# - system_package_managers[]
# - package_manager_canary_executables[]
# - am_root
#
# Additional, the following values are gathered while parsing the provided
# command line input, after which they are treated as global and read-only:
#
# - global_flags[]
# - selected_operation
#

exec awk '
function abort(msg) {
	fflush()
	printf("%sERROR: %s%s\n", color["alert"], msg, color["norm"]) > "/dev/stderr"
	exit 1
}

function warn(msg) {
	if (!("quiet" in global_flags)) {
		fflush()
		printf("%s* %s%s\n", color["warn"], msg, color["norm"]) > "/dev/stderr"
		fflush()
	}
}

function notice(msg) {
	if (!("quiet" in global_flags)) {
		fflush()
		printf("%s* %s%s\n", color["warn"], msg, color["norm"]) > "/dev/stderr"
		fflush()
	}
}

function prompt(msg) {
	printf "%s Continue? [y/N] ", msg > "/dev/stderr"
	if ("assume-yes" in global_flags) {
		$0 = "yes"
		print
	} else if ("assume-no" in global_flags) {
		$0 = "no"
		print
	} else {
		getline
	}
	if ($0 !~ /^[yY]/) {
		abort("User denied confirmation prompt")
	}
}

function print_help_line(entry, description, entry_max, _local, arg) {
	if (entry == "" || description == "") {
		return
	}
	pad = entry_max - length(entry)
	gsub(/\//, color["norm"] "&" color["cmd"], entry)
	gsub(/<[a-z_-]*>/, color["sub"] "&" color["norm"], entry)
	gsub(/<[a-z_-]*>/, color["sub"] "&" color["norm"], description)
	gsub(/\/bedrock\/etc\/world/, color["file"] "&" color["norm"], description)
	printf("  %s%s %s%-"pad"s%s\n", color["cmd"], entry, color["norm"], "", description)
}

function print_help(_local, order, order_count, max, key, line, a) {
	# awk arrays are unordered.  Force a consistent order by parsing the
	# help file
	while ((getline line < "/bedrock/share/pmm/help") != 0) {
		if (line !~ /^help\["/) {
			continue
		}
		gsub(/", *"/, SUBSEP, line)
		split(line, a, "\"")
		order[++order_count] = a[2]
	}

	# Value flags do not have <arg> in entry.  Grab it from description.
	for (key in help) {
		entry = user_interfaces[ui,key]
		if (entry != "" && help[key] ~ "<" && entry !~ "<") {
			arg = help[key]
			sub(/^[^<]*/, "", arg)
			sub(/[^>]*$/, "", arg)
			user_interfaces[ui,key] = user_interfaces[ui,key]" "arg
		}
		entry = user_interfaces["*",key]
		if (entry != "" && help[key] ~ "<" && entry !~ "<") {
			arg = help[key]
			sub(/^[^<]*/, "", arg)
			sub(/[^>]*$/, "", arg)
			user_interfaces["*",key] = user_interfaces["*",key]" "arg
		}
	}

	# Get longest entry to calculate alignment padding
	max = 0
	for (key in help) {
		entry = user_interfaces[ui,key]
		if (length(entry) > max) {
			max = length(entry)
		}
		entry = user_interfaces["*",key]
		if (length(entry) > max) {
			max = length(entry)
		}
	}

	printf "Usage: "color["sub"]"<command> [flags] <operation> [args]"color["norm"]"\n"
	printf "\n"
	printf "Bedrock Linux Package Manager Manager\n"
	printf "\n"
	printf "Provides Bedrock-aware abstractions for multi-package-manager and\n"
	printf "cross-package-manager operations.\n"
	printf "\n"
	printf "Currently configured to mimic "color["cmd"]""ui""color["norm"]" user interface.\n"
	printf "Set "color["file"]"[pmm]"color["glue"]"/"color["file"]"user_interface"color["norm"]" in "color["file"]"/bedrock/etc/bedrock.conf"color["norm"]" and `"color["cmd"]"brl apply"color["norm"]"` to change.\n"

	printf "\nFlags:\n"
	for (i = 1; i <= order_count; i++) {
		if (order[i] in flags) {
			print_help_line(user_interfaces[ui, order[i]], help[order[i]], max)
			print_help_line(user_interfaces["*", order[i]], help[order[i]], max)
		}
	}
	printf "\nOperations:\n"
	for (i = 1; i <= order_count; i++) {
		if (!(order[i] in flags)) {
			print_help_line(user_interfaces[ui, order[i]], help[order[i]], max)
			print_help_line(user_interfaces["*", order[i]], help[order[i]], max)
		}
	}
}

function parse_input(_return, global_flags, items,
		_local, ui_flags, command_flags, command_flag_count, parameters, a, flag, value, c, chars, len, operation, interface, p, i, matched, alternatives) {
	# Split out `/`-separated user interface flag possibilities
	for (flag in flags) {
		if ((ui, flag) in user_interfaces) {
			split(user_interfaces[ui,flag], alternatives, "/")
		} else if (("*", flag) in user_interfaces) {
			split(user_interfaces["*",flag], alternatives, "/")
		} else {
			continue
		}
		for (a in alternatives) {
			ui_flags[alternatives[a]] = flag
		}
	}

	# Iterate over arguments and categorize each one as:
	# - A global flag, e.g. the `--quiet` in `pacman -S --quiet vim`
	# - A command flag, e.g. the `-S` in `pacman -S --quiet vim`
	# - A non-flag parameter, e.g. the `pacman` and `vim` in `pacman -S --quiet vim`
	for (a = 1; a in args; a++) {
		if (args[a] !~ /^-/) {
			# non-flag parameter
			parameters[++parameter_count] = args[a]
			continue
		} else if (args[a] ~ /^--.*=/) {
			# --flag=value
			#
			# All command flags are treated as binary.  Since this
			# has a value, it must be a global flag.
			#
			# Some may consider the `vim` in `pacman -S vim` as
			# `-S`s value.  However, the code here treats it as a
			# parameter of the entire command rather than the flag.
			# This is done to normalize with things like `apt
			# install vim` which is functionally the same baring
			# the idea that one term is a flag.
			#
			# Some package managers may have valid commands which
			# contain multiple argument lists.  These are
			# unsupported at this time.
			flag = args[a]
			value = args[a]
			sub(/=.*$/, "", flag)
			sub(/^[^=]*=/, "", value)
			if (!(flag in ui_flags)) {
				abort("Unrecognized flag \""flag"\" provided.")
			} else if (flags[ui_flags[flag]] == "binary") {
				abort("Binary flag \""flag"\" provided value.")
			}
			global_flags[ui_flags[flag]] = value
			continue
		} else if (args[a] ~ /^--/) {
			# One of the following:
			# --global_flag
			# --global_flag <value>
			# --command_flag
			flag = args[a]
			if ((flag in ui_flags) && (flags[ui_flags[flag]] == "value")) {
				# --flag value
				global_flags[ui_flags[flag]] = args[++a]
			} else if ((flag in ui_flags)) {
				# --flag
				global_flags[ui_flags[flag]]
			} else if (!(flag in command_flags)) {
				# new command flag
				command_flags[flag]
				command_flag_count++
			}
			continue
		}
		# Single character flags
		len = split(substr(args[a],2), chars, "")
		for (c = 1; c <= len; c++) {
			flag = "-"chars[c]
			if ((flag in ui_flags) && flags[ui_flags[flag]] == "value" && c < len) {
				# Single character value flag followed by value
				# without space, e.g. -O3 rather than -O 3
				value = substr(args[a], c)
				global_flags[flag] = value
				break
			} else if ((flag in ui_flags) && flags[ui_flags[flag]] == "value" && c == len) {
				# Single character value flag followed by value
				# with space, e.g. -O 3
				value = args[++arg_i]
				global_flags[flag] = value
				break
			} else {
				# Single character binary flag.
				if (flag in ui_flags) {
					# single character global binary flag
					global_flags[ui_flags[flag]]
				} else if (!(flag in command_flags)) {
					# new single character command flag
					command_flags[flag]
					command_flag_count++
				}
			}
		}
	}

	# Determine which operation corresponds to provided args
	for (operation in help) {
		if (operation in flags) {
			continue
		}
		if ((ui, operation) in user_interfaces) {
			interface = user_interfaces[ui, operation]
		} else if (("*", operation) in user_interfaces) {
			interface = user_interfaces["*", operation]
		}
		if (interface == "") {
			continue
		}
		split(interface, terms, " ")
<<<<<<< HEAD
		split("", terms, "")
=======
		split("", items, "")
>>>>>>> 1b1a8807
		p = 1 # parameter index
		i = 1 # item index
		c = 0 # witnessed command flag count
		matched = 0
		for (t in terms) {
			# split terms which have alternative possibilities,
			# e.g. for `pacman -S/--sync <pkgs>` consider both `-S`
			# and `--sync`
			split(terms[t], alternatives, "/")
			matched = 0
			for (a in alternatives) {
				if (alternatives[a] ~ /^<[^>]*>/ && (p in parameters) && parameters[p] != "" && parameters[p] !~ /^-/) {
					# Found `<...>` item, e.g. the `<pkgs>`
					# in `pacman -S <pkgs>`
					items[i++] = parameters[p++]
					matched = 1
					break
				} else if ((p in parameters) && alternatives[a] == parameters[p]) {
					# Found non-flag command term, e.g. the
					# `pacman` in `pacman -S <pkgs>
					p++
					matched = 1
					break
				} else if (alternatives[a] ~ /^-/) {
					if (alternatives[a] in command_flags) {
						# Found command flag, e.g. the `pacman` in `pacman -S <pkgs>`
						matched = 1
						c++
						break
					}
				}
			}
			if (!matched) {
				break
			}
		}
		if (!matched) {
			continue
		}
		# Some operation user interfaces are subsets of others.  Ensure
		# no more parameters or command flags were provided than expected.
		if (p in parameters && interface !~ /</) {
			continue
		}
		if (c != command_flag_count) {
			continue
		}
		# Ensure remaining items are included in item list
		while (p in parameters) {
			items[i++] = parameters[p++]
		}
		# success
		return operation
	}
	abort("Unable to determine requested operation from provided input while mimicking \""ui"\" user interface.  See \`--help\`.")
}

function pair_exists(pair, _local, a) {
	# This operation is relatively expensive, as it contains many context
	# switches both between processes:
	# - awk -> shell
	# - shell -> strat
	# - strat -> busybox
	# and system calls internal to processes:
	# - strat configuration reading / sanity checks
	# - busybox $PATH scanning
	#
	# Calls to this function should thus be minimized, either by ruling out
	# the possibility from other internal information or from caching.
	split(pair, a, ":")
	return ! system("exec /bedrock/bin/strat -r "shell_escape(a[1])" /bedrock/libexec/busybox which "shell_escape(package_manager_canary_executables[a[2]])" >/dev/null 2>&1")
}

function cache_package_manager_list(unfiltered_pairs,
		_local, cmd, p) {
	cmd = "exec /bedrock/libexec/busybox sh -c \". /bedrock/share/common-code; pmm_cache_package_manager_list\""
	for (p = 1; p in unfiltered_pairs; p++) {
		print "unfiltered_pairs["p"] = \""unfiltered_pairs[p]"\"" | cmd
	}
	close(cmd)
}

function cache_package_db(stratum, package_manager,
		_local, read_cmd, write_cmd, env, empty_list) {
	if (!cfg_cache_package_database) {
		return
	}
	if (cfg_warn_about_skipping_package_managers && implementations[package_manager, "cache-package-db"] == "") {
		notice("Skipping caching "stratum":"package_manager" package database because "package_manager" lacks support")
		return
	}
	notice("Caching "stratum":"package_manager" package database")

	split("", empty_list, "")
	env = prep_shell_environment(stratum, package_manager, empty_list, empty_list)
	write_cmd = env " exec /bedrock/libexec/busybox sh -c \". /bedrock/share/common-code; pmm_cache_package_manager_db\""
	read_cmd = env""implementations[package_manager, "cache-package-db"]

	while ((read_cmd | getline) > 0) {
		print | write_cmd
	}
	close(read_cmd)
	close(write_cmd)
}

function clear_old_cache(_local, cmd) {
	cmd = "exec /bedrock/libexec/busybox sh -c \". /bedrock/share/common-code; clear_old_cache; exit_success\""
	system(cmd)
}

function check_package_cache_available(stratum, package_manager,
		_local, file) {
	if (!cfg_cache_package_database) {
		return 0
	}

	file = "/bedrock/var/cache/pmm-"stratum":"package_manager"/package-db-ready"
	getline < file
	close(file)
	return $0 == "1"
}

function brldbpath(name) {
	if (substr(name,1,3) == "lib") {
		return substr(name, 4, 2)
	} else {
		return substr(name, 1, 2)
	}
}

function cache_is_package_available(stratum, package_manager, package) {
	file = "/bedrock/var/cache/pmm-"stratum":"package_manager"/package-db/"brldbpath(package)
	while ((getline < file) > 0) {
		if ($1 == package) {
			break
		}
	}
	close(file)
	# This is mimicking a shell script call where returning 0 indicates
	# success/true.
	return ($1 != package)
}

function cache_print_package_version(stratum, package_manager, package,
		_return, output) {
	file = "/bedrock/var/cache/pmm-"stratum":"package_manager"/package-db/"brldbpath(package)
	split("", output, "")
	while ((getline < file) > 0) {
		if ($1 == package) {
			output[1] = $2
			break
		}
	}
	close(file)
}

function generate_pairs(_return, unfiltered_pairs,
		_local, pair_count, partial_considerations, partial_consideration_count, considerations, consideration_count, seen, p, i, s, c, a, pair, package_manager) {
	# If already cached, skip operation
	if (1 in unfiltered_pairs) {
		return
	}

	if ("verbose" in global_flags && cfg_cache_package_manager_list && am_root) {
		notice("Generating package manager list cache")
	} else if ("verbose" in global_flags && cfg_cache_package_manager_list) {
		notice("Run as root to generate package manager cache")
	}

	# Get ordered list of everything to consider
	for (i = 1; i in cfg_pmm_priority; i++) {
		partial_considerations[++partial_consideration_count] = cfg_pmm_priority[i]
	}
	for (i = 1; i in cfg_cross_priority; i++) {
		partial_considerations[++partial_consideration_count] = cfg_cross_priority[i]":"
	}
	for (i in strata) {
		partial_considerations[++partial_consideration_count] = i":"
	}

	# Expand partial items into full pairs.  Duplicates will be filtered out later.
	for (p = 1; p in partial_considerations; p++) {
		pair = partial_considerations[p]
		if (pair ~ /.:./) {
			# full pair
			considerations[++consideration_count] = pair
		} else if (pair ~ /^:./) {
			# just :<package-manager>
			for (i = 1; i in cfg_cross_priority; i++) {
				considerations[++consideration_count] = cfg_cross_priority[i] "" pair
			}
			for (i in strata) {
				considerations[++consideration_count] = i "" pair
			}
		} else if (pair ~ /.:$/) {
			# just <stratum>:
			for (i in package_manager_canary_executables) {
				if (i in system_package_managers) {
					considerations[++consideration_count] = pair "" i
				}
			}
			for (i in package_manager_canary_executables) {
				if (!(i in system_package_managers)) {
					considerations[++consideration_count] = pair "" i
				}
			}
		} else {
			abort("Unrecognized [pmm]/priority entry: "partial_considerations[i])
		}
	}

	# Build final (unfiltered) pair list.  Remove disallowed and repeated items.
	for (c = 1; c in considerations; c++) {
		pair = considerations[c]
		split(pair, a, ":")
		package_manager = a[2]

		if (cfg_ignore_non_system_package_managers && !(package_manager in system_package_managers)) {
			continue
		}
		if (pair in seen) {
			continue
		}
		seen[pair]
		if (!pair_exists(pair)) {
			continue
		}
		unfiltered_pairs[++pair_count] = pair
	}

	if (cfg_cache_package_manager_list && am_root) {
		cache_package_manager_list(unfiltered_pairs)
	}
}

function filter_pairs(unfiltered_pairs,
		_return, pairs,
		_local, p, a, stratum, package_manager, pair_count) {
	for (p = 1; p in unfiltered_pairs; p++) {
		split(unfiltered_pairs[p], a, ":")
		stratum = a[1]
		package_manager = a[2]
		if ("strat" in global_flags && stratum != global_flags["strat"]) {
			continue
		}
		if ("package-manager" in global_flags && package_manager != global_flags["package-manager"]) {
			continue
		}
		pairs[++pair_count] = unfiltered_pairs[p]
	}
}

function shell_escape(string) {
	gsub(/[^a-zA-Z0-9_\/+.: -]/,"\\\\&", string)
	return string
}

function prep_shell_environment(stratum, package_manager, items,
		_local, output, f, i, a, count) {
	output = "export stratum=\""shell_escape(stratum)"\";"
	output = output " export package_manager=\""shell_escape(package_manager)"\";"
	output = output " export flags=\""
	count = 0
	for (f in global_flags) {
		if (user_interfaces[package_manager, f] != "") {
			if ((count++) > 0) {
				output = output " "
			}
			split(user_interfaces[package_manager, f], a, "/")
			output = output "" shell_escape(a[1])
		}
	}
	output = output "\"; export items=\"" shell_escape(items) "\";"
	return output
}

function show_cmd(cmd, env,
		_local, show, run, output, more, multiline) {
	show = cmd
	# If there are multiple lines, only print first but append [...] to
	# indicate more lines are hidden.
	if (cmd ~ /\n/) {
		multiline = 1
		gsub(/\n.*/, "", show)
	}
	# If there are no flags, the evaluated line will have two
	# sequential spaces.  For example:
	#
	#     strat -r ${stratum} apt ${flags} install ${items}
	#
	# becomes
	#
	#     strat -r debian apt  install vim
	#                        ^^
	# This is a dirty hack to remedy the issue.
	if (env ~ /export flags=""/) {
		gsub(/ \$\{flags\}/,"", show)
	}
	# Escape everything except shell variables to ensure ${stratum} et al
	# are expanded.
	gsub(/[^\na-zA-Z0-9_\/${}-]/,"\\\\&", show)
	# Escape non-shell-variable dollar signs as may be seen in awk
	# expressions
	gsub(/\$[^{]/,"\\\\&", show)

	run = env "echo "show
	run | getline
	if (multiline) {
		$0 = $0 " [...]"
	}
	fflush()
	printf("%s* %s%s%s\n", color["glue"], color["cmd"], $0, color["norm"]) > "/dev/stderr"
	fflush()
	close(run)
}

function run_shell(cmd, stratum, package_manager, items, show) {
	env = prep_shell_environment(stratum, package_manager, items)
	if (show && (("confirm" in global_flags) || (!("quiet" in global_flags)))) {
		show_cmd(cmd, env)
		if ("confirm" in global_flags) {
			prompt("About to run above command.")
		}
	}
	return system(env""cmd)
}

function get_shell_output(cmd, stratum, package_manager, items, show,
		_return, output,
		_local, output_count) {
	env = prep_shell_environment(stratum, package_manager, items)
	if (show && (!("quiet" in global_flags))) {
		show_cmd(cmd, env)
		if ("confirm" in global_flags) {
			prompt("About to run above command.")
		}
	}
	split("", output, "")
	while ( (env""cmd | getline) > 0) {
		output[++output_count] = $0
	}
	return close(env""cmd)
}

function get_world(stratum, package_manager,
		_return, world,
		_local, n) {
	split("", world, "")
	while ((getline < worldfile) != 0) {
		if ($1 != stratum":"package_manager) {
			continue
		}
		gsub(/#.*$/, "")
		for (n = 2; n <= NF; n++) {
			world[$n]
		}
	}
	close(worldfile)
}

function get_sys(stratum, package_manager,
		_return, sys,
		_local, output, o) {
	get_shell_output(implementations[package_manager, "list-installed-explicit"], stratum, package_manager, "", 0, _return, output)
	split("", sys, "")
	for (o = 1; o in output; o++) {
		sys[output[o]]
	}
}

function diff_world(_local, p, a, stratum, package_manager, world, sys, i, n) {
	printf "diff %s%s %ssystem%s\n", color["file"], worldfile, color["warn"], color["norm"]
	for (p = 1; p in pairs; p++) {
		split(pairs[p], a, ":")
		stratum = a[1]
		package_manager = a[2]

		get_world(stratum, package_manager, _return, world)
		get_sys(stratum, package_manager, _return, sys)

		for (i in sys) {
			if (!(i in world)) {
				printf "%s> %s%s\n", color["warn"], pairs[p]"\t"i, color["norm"] > "/dev/stderr"
			}
		}
		for (i in world) {
			if (!(i in sys)) {
				printf "%s< %s%s\n", color["file"], pairs[p]"\t"i, color["norm"] > "/dev/stderr"
			}
		}
	}
	while ((getline < worldfile) != 0) {
		gsub(/#.*$/, "")
		split($1, a, ":")
		stratum = a[1]
		package_manager = a[2]
		if ($1 == "" || (stratum in strata)) {
			continue
		}
		for (n = 2; n <= NF; n++) {
			printf "%s< %s%s\n", color["file"], stratum":"package_manager"\t"$n, color["norm"] > "/dev/stderr"
		}
	}
	close(worldfile)
}

function update_world(install, remove,
		_local, world, sys, xpairs, p, stratum, package_manager, a, new, n, new_world_file, new_world_file_count, changed_something, keep_line, s) {
	split("", world, "")
	split("", sys, "")
	split("", xpairs, "")
	for (p = 1; p in pairs; p++) {
		xpairs[pairs[p]]
		split(pairs[p], a, ":")
		stratum = a[1]
		package_manager = a[2]

		get_world(stratum, package_manager, _return, new)
		for (n in new) {
			world[stratum":"package_manager"\t"n]
		}

		get_sys(stratum, package_manager, _return, new)
		for (n in new) {
			sys[stratum":"package_manager"\t"n]
		}
	}

	# Build a new world file, filtering out undesired items
	split("", new_world_file, "")
	changed_something = 0
	while ((getline < worldfile) != 0) {
		line = $0
		gsub(/#.*$/, "")
		split($1, a, ":")
		stratum = a[1]
		package_manager = a[2]

		# Instructed not to remove anything, use line as-is
		if (!remove) {
			new_world_file[++new_world_file_count] = line
			continue
			break
		}

		# Line is blank or comments; use as-is.
		if ($1 == "") {
			new_world_file[++new_world_file_count] = line
			continue
		}

		# Check if we can keep line as-is, including formatting and
		# comments
		keep_line = 1
		for (n = 2; n <= NF; n++) {
			if (!($1"\t"$n in sys)) {
				keep_line = 0
				break
			}
		}
		if (keep_line) {
			new_world_file[++new_world_file_count] = line
			continue
		}

		# Build new line with undesired items removed
		changed_something = 1
		new_line = $1
		count = 0
		for (n = 2; n <= NF; n++) {
			if ($1"\t"$n in sys && count == 0) {
				count++
				new_line = new_line "\t"$n
			} else if ($1"\t"$n in sys) {
				count++
				new_line = new_line " "$n
			}
		}
		if (count > 0) {
			new_world_file[++new_world_file_count] = new_line
			printf "%s- %s\n%s+ %s%s\n", color["alert"], line, color["file"], new_line, color["norm"] > "/dev/stderr"
		} else {
			printf "%s- %s%s\n", color["alert"], line, color["norm"] > "/dev/stderr"
		}
	}

	# Append any new desired items to built world file
	if (install) {
		for (p = 1; p in pairs; p++) {
			split(pairs[p], a, ":")
			stratum = a[1]
			package_manager = a[2]

			get_sys(stratum, package_manager, _return, new)
			for (n in new) {
				if (!(pairs[p]"\t"n in world)) {
					new_world_file[++new_world_file_count] = pairs[p]"\t"n
					changed_something = 1
					printf "%s+ %s%s\n", color["file"], pairs[p]"\t"n, color["norm"] > "/dev/stderr"
				}
			}
		}
	}

	if (!changed_something) {
		notice("No changes needed")
		return
	}

	prompt("About to apply above changes to world file.")

	print new_world_file[1] > worldfile"-new"
	for (n = 2; n in new_world_file; n++) {
		print new_world_file[n] >> worldfile"-new"
	}
	close(worldfile"-new")

	system("mv "worldfile"-new "worldfile)
}

function apply_world(install, remove, cmds,
	_local, install_pkgs, remove_pkgs, p, i, c, b, op) {

	for (c = 1; c in cmds; c++) {
	}

	for (p = 1; p in pairs; p++) {
		split(pairs[p], a, ":")
		stratum = a[1]
		package_manager = a[2]

		install_pkgs = ""
		remove_pkgs = ""
		get_world(stratum, package_manager, _return, world)
		get_sys(stratum, package_manager, _return, sys)
		for (i in world) {
			if (!(i in sys) && install) {
				install_pkgs = install_pkgs" "i
			}
		}
		for (i in sys) {
			if (!(i in world) && remove) {
				remove_pkgs = remove_pkgs" "i
			}
		}

		if (!("assume-yes" in global_flags) && (install_pkgs != "" || remove_pkgs != "")) {
			global_flags["confirm"]
		}

		if (install_pkgs != "") {
			sub(/^ /, "", install_pkgs)
			op = "install-packages"
			split(operations[op], b, /, */)
			cmds[c++] = (op, stratum, package_manager, install_pkgs, b[4], b[5])
		}
		if (remove_pkgs != "") {
			if (implementations[package_manager, "mark-packages-implicit,remove-orphans"] != "") {
				op = "mark-packages-implicit,remove-orphans"
			} else {
				op = "mark-packages-implicit"
			}
			sub(/^ /, "", remove_pkgs)
			split(operations[op], b, /, */)
			cmds[c++] = (op, stratum, package_manager, remove_pkgs, b[4], b[5])
			if (op == "mark-packages-implicit") {
				op = "remove-orphans"
				split(operations[op], b, /, */)
				cmds[c++] = (op, stratum, package_manager, "", b[4], b[5])
			}
		}
	}
}

function check_pmm_configuration(_local, h, f, o, a, valid_types, valid_checks, valid_counts, valid_pre, valid_post, p, u, i) {
	split("", valid_types, "")
	valid_types["first"]
	valid_types["every"]
	valid_types["none"]
	split("", valid_checks, "")
	valid_checks["is-package-installed"]
	valid_checks["is-package-available"]
	valid_checks["is-file-db-available"]
	valid_checks["brl-which"]
	valid_checks["-"]
	split("", valid_counts, "")
	valid_counts["zero"]
	valid_counts["one"]
	valid_counts["many"]
	split("", valid_pre, "")
	valid_pre["localize"]
	valid_pre["-"]
	split("", valid_post, "")
	valid_post["prepend-full-path"]
	valid_post["prepend-pair"]
	valid_post["update-package-cache"]
	valid_post["-"]


	# Ensure all help[] entries have a flag or operation
	for (h in help) {
		if (!(h in flags) && !(h in operations)) {
			abort("help[] contains \""h"\" which is in neither flags[] nor operations[].  Is it a flag or an operation?")
		} else if ((h in flags) && (h in operations)) {
			abort("help[] contains \""h"\" which is in both flags[] and operations[].  Is it a flag or an operation?")
		}
	}
	# Ensure all flags[] have a help[]
	for (f in flags) {
		if (!(f in help)) {
			abort("Flag \""f"\" is missing a help[] entry")
		}
	}
	# Ensure all flags[] have valid values
	for (f in flags) {
		if (flags[f] != "value" && flags[f] != "binary") {
			abort("Flag \""f"\" has invalid value \""flags[f]"\"")
		}
	}
	# Ensure all operations[] have a help[]
	for (o in operations) {
		if (!(o in help)) {
			abort("Operation \""o"\" is missing a help[] entry")
		}
	}
	# Ensure all operations[] have valid values
	for (o in operations) {
		split(operations[o], a, /, */)
		if (!(a[1] in valid_types)) {
			abort("Operation \""o"\" contains unexpected type \""a[1]"\"")
		}
		if (!(a[2] in valid_checks)) {
			abort("Operation \""o"\" contains unexpected check \""a[2]"\"")
		}
		if (!(a[3] in valid_counts)) {
			abort("Operation \""o"\" contains unexpected count \""a[3]"\"")
		}
		if (!(a[4] in valid_pre)) {
			abort("Operation \""o"\" contains unexpected pre-process \""a[4]"\"")
		}
		if (!(a[5] in valid_post)) {
			abort("Operation \""o"\" contains unexpected post-process \""a[6]"\"")
		}
		if (6 in a) {
			abort("Operation \""o"\" contains too many fields")
		}
	}

	# Ensure system package managers all have canaries
	for (p in system_package_managers) {
		if (!(p in package_manager_canary_executables)) {
			abort("system_package_manager[\""p"\"] exists but package_manager_canary_executables[\""p"\"] does not")
		}
	}
	# Ensure all user_interfaces and implementations are populated with
	# something, if only an empty string.
	for (p in package_manager_canary_executables) {
		for (f in flags) {
			if ((!((p, f) in user_interfaces)) && (!(("*", f) in user_interfaces))) {
				abort("\""p"\" configuration is missing user_interfaces[\""p"\", \""f"\"]")
			}
		}
		for (o in operations) {
			if ((!((p, o) in user_interfaces)) && (!(("*", o) in user_interfaces))) {
				abort("\""p"\" configuration is missing user_interfaces[\""p"\", \""o"\"]")
			}
			if ((!((p, o) in implementations)) && (!(("*", o) in implementations))) {
				abort("\""p"\" configuration is missing implementations[\""p"\", \""o"\"]")
			}
		}
	}
	# Ensure all populated user_interfaces and implementations correspond
	# to valid (package_manager, flag) or (package_manager, operation)
	# sets.
	for (u in user_interfaces) {
		split(u, a, SUBSEP)
		if ((!(a[1] in package_manager_canary_executables)) && a[1] != "*") {
			abort("user_interfaces[\""a[1]"\", \""a[2]"\"] contains unrecognized package-manager name \""a[1]"\"")
		}
		if ((!(a[2] in flags)) && (!(a[2] in operations))) {
			abort("user_interfaces[\""a[1]"\", \""a[2]"\"] contains unrecognized flag/operation \""a[2]"\"")
		}
	}

	notice("All sanity checks passed")
}

function list_pmm_ui_files(_local, u, a, file, files) {
	split("", files, "")
	for (u in user_interfaces) {
		split(u, a, SUBSEP)
		if (a[1] != ui && a[1] != "*") {
			continue
		}
		if (a[2] in flags) {
			continue
		}
		split(user_interfaces[u], a, " ")
		if (a[1] == "") {
			continue
		}
		files[a[1]]
	}
	for (file in files) {
		print file
	}
}

function version_cmp(left, right,
	_local, l, r, i) {
	split(left, l, ".")
	split(right, r, ".")
	for (i = 1; ; i++) {
		if ((!(i in l)) && (!(i in r))) {
			return 0
		}
		if (i in l) {
			l[i] = l[i] + 0
		} else {
			l[i] = 0
		}
		if (i in r) {
			r[i] = r[i] + 0
		} else {
			r[i] = 0
		}
		if (l[i] < r[i]) {
			return -1
		} else if (l[i] > r[i]) {
			return 1
		}
	}
}

function check_applicability(check, operation, stratum, package_manager, item,
		_local, cache_available, output, a, count, i) {

	cache_available = check_package_cache_available(stratum, package_manager)

	# version flag applicability constraints
	if (item != "" && (("approx-version" in global_flags) ||
			("exact-version" in global_flags) ||
			("newer-or-equal" in global_flags) ||
			("newer-than" in global_flags) ||
			("older-or-equal" in global_flags) ||
			("older-than" in global_flags))) {
		if (cache_available) {
			if (cache_is_package_available(stratum, package_manager, item) != 0) {
				return 0
			}
			cache_print_package_version(stratum, package_manager, item, _return, output)
		} else {
			if (!((package_manager, "print-package-version") in implementations)) {
				return 0
			}
			if (run_shell(implementations[package_manager, "is-package-available"], stratum, package_manager, item, 0) != 0) {
				return 0
			}
			get_shell_output(implementations[package_manager, "print-package-version"], stratum, package_manager, item, 0, _return, output)
		}

		if ("approx-version" in global_flags) {
			count = split(global_flags["approx-version"], a, ".")
			for (i = 0; count > 0; count--) {
				if (index(substr(output[1], i+1), ".") != 0) {
					i = index(substr(output[1], i+1), ".") + i
				} else {
					i = length(output[1])+1
				}
			}
			if (substr(output[1], 1, i-1) != global_flags["approx-version"]) {
				return 0
			}
		}
		if ("exact-version" in global_flags && (output[1] != global_flags["exact-version"])) {
			return 0
		}
		if ("newer-or-equal" in global_flags && version_cmp(output[1], global_flags["newer-or-equal"]) < 0) {
			return 0
		}
		if ("newer-than" in global_flags && version_cmp(output[1], global_flags["newer-than"]) <= 0) {
			return 0
		}
		if ("older-or-equal" in global_flags && version_cmp(output[1], global_flags["older-or-equal"]) > 0) {
			return 0
		}
		if ("older-than" in global_flags && version_cmp(output[1], global_flags["older-than"]) >= 0) {
			return 0
		}
	}

	if (check == "-") {
		return 1
	} else if (check == "brl-which") {
		get_shell_output("/bedrock/bin/brl which "shell_escape(item), stratum, package_manager, item, 0, _return, output)
		return output[1] == stratum
	} else if (cache_available && check == "is-package-available") {
		return cache_is_package_available(stratum, package_manager, item) == 0
	} else if ((package_manager, check) in implementations) {
		return run_shell(implementations[package_manager, check], stratum, package_manager, item, 0) == 0
	}
}

function find_applicable_pairs(operation, check, type, item, pre, post, uncollected_cmds, uncollected_cmd_count,
		_local, p, a, stratum, package_manager, output, best_version, best_stratum, best_package_manager) {
	for (p = 1; p in pairs; p++) {
		split(pairs[p], a, ":")
		stratum = a[1]
		package_manager = a[2]
		if (!check_applicability(check, operation, stratum, package_manager, item)) {
			if (cfg_warn_about_skipping_package_managers && check == "is-file-db-available" &&
				(package_manager, "print-file-db-install-instructions") in implementations) {
				get_shell_output(implementations[package_manager, "print-file-db-install-instructions"], stratum, package_manager, "", 0, _return, output)
				warn(output[1])
			}
			continue
		}
		if (type == "first") {
			uncollected_cmds[++uncollected_cmd_count] = (operation, stratum, package_manager, item, pre, post)
			break
		} else if (type == "every") {
			uncollected_cmds[++uncollected_cmd_count] = (operation, stratum, package_manager, item, pre, post)
		} else if (type == "newest" || type == "oldest") {
			if (check_package_cache_available(stratum, package_manager)) {
				cache_print_package_version(stratum, package_manager, item, _return, output)
			} else {
				get_shell_output(implementations[package_manager,"print-package-version"], stratum, package_manager, item, 0, _return, output)
			}
			if (output[1] == "") {
				continue
			}
			if (best_stratum == "" ||
					(type == "newest" && version_cmp(best_version, output[1]) < 0) ||
					(type == "oldest" && version_cmp(best_version, output[1]) > 0)) {
				best_version = output[1]
				best_stratum = stratum
				best_package_manager = package_manager
			}
		} else {
			abort("Unrecognized type \""type"\" called in find_applicable_pairs().  Please bug report.")
		}
	}
	if ((type == "newest" || type == "oldest") && best_stratum != "") {
		uncollected_cmds[++uncollected_cmd_count] = (operation, best_stratum, best_package_manager, item, pre, post)
	}
	return uncollected_cmd_count
}

function generate_cmd_list(_return, uncollected_cmds,
		_local, a, operation, type, check, count, pre, post, suboperations, s, uncollected_cmd_count, i, items_consumed, p, stratum, package_manager, old_count) {
	# Generate an ordered list of things to do, where each is composed of:
	# - operation
	# - stratum
	# - package-manager
	# - items
	# - pre-process
	# - post-process
	#
	# All fields except operation are optional.

	if (!(selected_operation in operations)) {
		abort("Unrecognized operation \""operation"\" requested")
	}

	items_consumed = 0

	split(selected_operation, suboperations, /, */)
	for (s in suboperations) {
		operation = suboperations[s]
		split(operations[operation], a, /, */)
		type = a[1]
		check = a[2]
		count = a[3]
		pre = a[4]
		post = a[5]

		# Handle flags changing applicability type
		if (type == "first" && "every" in global_flags) {
			type = "every"
		} else if (type == "first" && "newest" in global_flags) {
			type = "newest"
		} else if (type == "first" && "oldest" in global_flags) {
			type = "oldest"
		}

		# Sanity check item count expectations
		if (count == "one" && (!(1 in items))) {
			abort("Operation \""operation"\" expects one argument but none were provided")
		} else if (count == "one" && (2 in items)) {
			abort("Operation \""operation"\" expects one argument but more than one were provided")
		} else if (count == "many" && (!(1 in items))) {
			abort("Operation \""operation"\" expects one or more arguments but none were provided")
		} else if (count != "zero" && items_consumed) {
			abort("Multiple suboperations in \""selected_operation"\" consumed items.  Please bug report this.")
		} else if (count != "zero") {
			items_consumed = 1
		}

		# Sanity check count/type relationship expectations
		if (count == "zero" && type != "every" && type != "none") {
			abort(selected_operation " contains suboperations with zero count but per-item type.  Please bug report this.")
		} else if (type == "none" && count != "zero") {
			abort(selected_operation " contains suboperations with none type but non-zero count.  Please bug report this.")
		}

		if (type == "none" && count == "zero") {
			uncollected_cmds[++uncollected_cmd_count] = (operation, "", "", "", pre, post)
		} else if (type == "none") {
			for (i = 1; i in items; i++) {
				uncollected_cmds[++uncollected_cmd_count] = (operation, "", "", items[i], pre, post)
			}
		} else if (count == "zero") {
			uncollected_cmd_count = find_applicable_pairs(operation, check, type, "", pre, post, uncollected_cmds, uncollected_cmd_count)
		} else {
			for (i = 1; i in items; i++) {
				old_count = uncollected_cmd_count
				uncollected_cmd_count = find_applicable_pairs(operation, check, type, items[i], pre, post, uncollected_cmds, uncollected_cmd_count)
				if (uncollected_cmd_count == old_count) {
					uncollected_cmds[++uncollected_cmd_count] = ("no-match-error", "", "", items[i], pre, post)
				}
			}
		}
	}

	if ((1 in items) && !items_consumed) {
		abort("Unconsumed items remain upon generate_cmd_list() exit.  This should not happen.  Please bug report this with the exact command used to generate it.")
	}

	return uncollected_cmd_count
}

function collect_cmds(uncollected_cmds, uncollected_cmd_count,
		_return, cmds,
		_local, tmp_cmds, tmp_cmd_count, a, b, c, d, count, max_comma_count, ordered, order_count, pool, subops, o, p, pool_empty, combine_items) {
	# Collect commands which share items
	for (c = 1; c <= uncollected_cmd_count; c++) {
		if (!(c in uncollected_cmds)) {
			continue
		}
		split(uncollected_cmds[c], a, SUBSEP)
		for (d = c + 1; d <= uncollected_cmd_count; d++) {
			split(uncollected_cmds[d], b, SUBSEP)
			if (a[1] == b[1] && a[2] == b[2] && a[3] == b[3] && a[5] == b[5] && a[6] == b[6]) {
				a[4] = a[4]" "b[4]
				delete uncollected_cmds[d]
			}
		}
		tmp_cmds[++tmp_cmd_count] = (a[1], a[2], a[3], a[4], a[5], a[6])
	}

	# Get ordered list of combine operations to consider
	# Prioritize longer combine items first to ensure they are considered
	# before their subsets.
	for (operation in operations) {
		count = split(operation, a, ",")
		if (count > max_comma_count) {
			max_comma_count = count
		}
	}
	for (; max_comma_count > 0; max_comma_count--) {
		for (operation in operations) {
			count = split(operation, a, ",")
			if (count == max_comma_count) {
				ordered[++order_count] = operation
			}
		}
	}

	# Collect combine commands
	for (c = 1; c <= tmp_cmd_count; c++) {
		if (!(c in tmp_cmds)) {
			continue
		}
		split(tmp_cmds[c], a, SUBSEP)

		for (o = 1; o in ordered; o++) {
			# Skip if non-internal operation and package manager does not support it
			split(operations[ordered[o]], b, /, */)
			if (b[1] != "none" && (!((a[3], ordered[o]) in implementations) || implementations[a[3], ordered[o]] == "")) {
				continue
			}

			# Create pool of items to match
			split(ordered[o], subops, /,/)
			split("", pool, "")
			for (p in subops) {
				pool[subops[p]]
			}

			# Compare pool against current tmp_cmd item
			if (!(a[1] in pool)) {
				continue
			}
			delete pool[a[1]]
			combine_items = a[4]

			# Compare pool against upcoming/remaining tmp_cmd items
			for (d = c + 1; d <= tmp_cmd_count; d++) {
				if (!(d in tmp_cmds)) {
					continue
				}

				split(tmp_cmds[d], b, SUBSEP)
				if (b[1] in pool && a[2] == b[2] && a[3] == b[3]) {
					delete pool[b[1]]
					if (b[4] != "") {
						combine_items = b[4]
					}
				}
			}

			# If anything is left in the pool, the currently
			# considered stratum:package_manager cannot implement
			# the entire combine command
			pool_empty = 1
			for (p in pool) {
				pool_empty = 0
				break
			}
			if (!pool_empty) {
				continue
			}

			# Found viable combine command.
			split(operations[ordered[o]], b, /, */)
			cmds[++cmd_count] = (ordered[o], a[2], a[3], combine_items, b[4], b[5])

			# Remove sub-commands we have just combined from further consideration
			for (p in subops) {
				pool[subops[p]]
			}
			for (d = c; d <= tmp_cmd_count; d++) {
				if (!(d in tmp_cmds)) {
					continue
				}
				split(tmp_cmds[d], b, SUBSEP)
				if (b[1] in pool && a[2] == b[2] && a[3] == b[3]) {
					delete tmp_cmds[d]
					delete pool[b[1]]
				}
			}
			break
		}
	}
}

function execute_cmds(cmds,
		_local, c, a, operation, stratum, package_manager, items, pre, post, result, o, output, updated_cache, ret) {
	# If any of the operations are no-match-error, error out early
	for (c = 1; c in cmds; c++) {
		split(cmds[c], a, SUBSEP)
		if (a[1] == "no-match-error") {
			abort("Unable to find package manager to utilize for \""a[4]"\" given constraints")
		}
	}

	for (c = 1; c in cmds; c++) {
		split(cmds[c], a, SUBSEP)
		operation = a[1]
		stratum = a[2]
		package_manager = a[3]
		items = a[4]
		pre = a[5]
		post = a[6]

		if (pre == "-") {
		} else if (pre == "localize") {
			gsub(/(^|\<)\/bedrock\/strata\/[^\/]+/, "", items)
		} else {
			abort("Unrecognized pre-process instruction requested: \""pre"\".  Please bug report this.")
		}

		if (operation == "diff-world") {
			diff_world()
		} else if (operation == "update-world-installed") {
			update_world(1, 0)
		} else if (operation == "update-world-removed") {
			update_world(0, 1)
		} else if (operation == "update-world") {
			update_world(1, 1)
		} else if (operation == "apply-world-installed") {
			apply_world(1, 0, cmds)
		} else if (operation == "apply-world-removed") {
			apply_world(0, 1, cmds)
		} else if (operation == "apply-world") {
			apply_world(1, 1, cmds)
		} else if (operation == "check-pmm-configuration") {
			check_pmm_configuration()
		} else if (operation == "list-pmm-ui-files") {
			list_pmm_ui_files()
		} else if (post == "-" || post == "update-package-cache") {
			# Return value needed, use run_shell()
			if ((package_manager, operation) in implementations) {
				ret = run_shell(implementations[package_manager, operation], stratum, package_manager, items, 1)
				if (ret != 0) {
					abort(stratum":"package_manager" returned "ret)
				}
			} else {
				abort("Unrecognized operation requested: \""operation"\".  Please bug report this.")
			}
			if (post == "-") {
			} else if (post == "update-package-cache") {
				cache_package_db(stratum, package_manager)
				updated_cache=1
			} else {
				abort("Unrecognized post-process instruction requested: \""post"\".  Please bug report this.")
			}
		} else if (post ~ "^prepend-") {
			# stdout value needed, use get_shell_output()
			if ((package_manager, operation) in implementations) {
				get_shell_output(implementations[package_manager, operation], stratum, package_manager, items, 1, _return, output)
				for (o = 1; o in output; o++) {
					if (post == "prepend-pair") {
						print color["strat"]""stratum""color[glue]":"color["cmd"]""package_manager""color["norm"]"\t"output[o]
					} else if (post == "prepend-full-path") {
						if (output[o] == "") {
							continue
						} else if (output[o] ~ /^[^\/]/) {
							output[o] = "/"output[o]
						}
						print color["file"]"/bedrock/strata/"color["strat"]""stratum""color["norm"]""output[o]
					} else {
						abort("Unrecognized post-process instruction requested: \""post"\".  Please bug report this.")
					}
				}
			} else {
				abort("Unrecognized operation requested: \""operation"\".  Please bug report this.")
			}
		} else {
			abort("Unrecognized post-process instruction requested: \""post"\".  Please bug report this.")
		}
	}

	if (updated_cache) {
		notice "Cleaning up"
		clear_old_cache()
	}
}

BEGIN {
	'"${initialize_awk_variables}"'

	worldfile = "/bedrock/etc/world"

	# Help should be fast.  Hard code it at the beginning of
	# execution.
	if (((1 in args) && (args[1] == "-h" || args[1] == "--help")) ||
		((2 in args) && (args[2] == "-h" || args[2] == "--help"))) {
		print_help()
		exit
	}

	selected_operation = parse_input(_return, global_flags, items)

	generate_pairs(_return, unfiltered_pairs)

	filter_pairs(unfiltered_pairs, _return, pairs)

	uncollected_cmd_count = generate_cmd_list(_return, uncollected_cmds)

	collect_cmds(uncollected_cmds, uncollected_cmd_count, _return, cmds)

	execute_cmds(cmds)
}
'<|MERGE_RESOLUTION|>--- conflicted
+++ resolved
@@ -501,11 +501,7 @@
 			continue
 		}
 		split(interface, terms, " ")
-<<<<<<< HEAD
-		split("", terms, "")
-=======
 		split("", items, "")
->>>>>>> 1b1a8807
 		p = 1 # parameter index
 		i = 1 # item index
 		c = 0 # witnessed command flag count
